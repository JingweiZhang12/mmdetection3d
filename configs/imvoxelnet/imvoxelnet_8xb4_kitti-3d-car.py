_base_ = [
    '../_base_/schedules/mmdet-schedule-1x.py', '../_base_/default_runtime.py'
]

model = dict(
    type='ImVoxelNet',
    data_preprocessor=dict(
        type='Det3DDataPreprocessor',
        mean=[123.675, 116.28, 103.53],
        std=[58.395, 57.12, 57.375],
        bgr_to_rgb=True,
        pad_size_divisor=32),
    backbone=dict(
        type='mmdet.ResNet',
        depth=50,
        num_stages=4,
        out_indices=(0, 1, 2, 3),
        frozen_stages=1,
        norm_cfg=dict(type='BN', requires_grad=False),
        norm_eval=True,
        init_cfg=dict(type='Pretrained', checkpoint='torchvision://resnet50'),
        style='pytorch'),
    neck=dict(
        type='mmdet.FPN',
        in_channels=[256, 512, 1024, 2048],
        out_channels=64,
        num_outs=4),
    neck_3d=dict(type='OutdoorImVoxelNeck', in_channels=64, out_channels=256),
    bbox_head=dict(
        type='Anchor3DHead',
        num_classes=1,
        in_channels=256,
        feat_channels=256,
        use_direction_classifier=True,
        anchor_generator=dict(
            type='AlignedAnchor3DRangeGenerator',
            ranges=[[-0.16, -39.68, -1.78, 68.96, 39.68, -1.78]],
            sizes=[[3.9, 1.6, 1.56]],
            rotations=[0, 1.57],
            reshape_out=True),
        diff_rad_by_sin=True,
        bbox_coder=dict(type='DeltaXYZWLHRBBoxCoder'),
        loss_cls=dict(
            type='mmdet.FocalLoss',
            use_sigmoid=True,
            gamma=2.0,
            alpha=0.25,
            loss_weight=1.0),
        loss_bbox=dict(
            type='mmdet.SmoothL1Loss', beta=1.0 / 9.0, loss_weight=2.0),
        loss_dir=dict(
            type='mmdet.CrossEntropyLoss', use_sigmoid=False,
            loss_weight=0.2)),
    n_voxels=[216, 248, 12],
    coord_type='LIDAR',
    prior_generator=dict(
        type='AlignedAnchor3DRangeGenerator',
        ranges=[[-0.16, -39.68, -3.08, 68.96, 39.68, 0.76]],
        rotations=[.0]),
    train_cfg=dict(
        assigner=dict(
            type='Max3DIoUAssigner',
            iou_calculator=dict(type='mmdet3d.BboxOverlapsNearest3D'),
            pos_iou_thr=0.6,
            neg_iou_thr=0.45,
            min_pos_iou=0.45,
            ignore_iof_thr=-1),
        allowed_border=0,
        pos_weight=-1,
        debug=False),
    test_cfg=dict(
        use_rotate_nms=True,
        nms_across_levels=False,
        nms_thr=0.01,
        score_thr=0.1,
        min_bbox_size=0,
        nms_pre=100,
        max_num=50))

dataset_type = 'KittiDataset'
data_root = 'data/kitti/'
class_names = ['Car']
input_modality = dict(use_lidar=False, use_camera=True)
point_cloud_range = [0, -39.68, -3, 69.12, 39.68, 1]
metainfo = dict(classes=class_names)

backend_args = None

train_pipeline = [
    dict(type='LoadAnnotations3D', backend_args=backend_args),
    dict(type='LoadImageFromFileMono3D', backend_args=backend_args),
    dict(type='RandomFlip3D', flip_ratio_bev_horizontal=0.5),
    dict(
        type='RandomResize', scale=[(1173, 352), (1387, 416)],
        keep_ratio=True),
    dict(type='ObjectRangeFilter', point_cloud_range=point_cloud_range),
    dict(type='Pack3DDetInputs', keys=['img', 'gt_bboxes_3d', 'gt_labels_3d'])
]
test_pipeline = [
    dict(type='LoadImageFromFileMono3D', backend_args=backend_args),
    dict(type='Resize', scale=(1280, 384), keep_ratio=True),
    dict(type='Pack3DDetInputs', keys=['img'])
]

train_dataloader = dict(
    batch_size=4,
    num_workers=4,
    persistent_workers=True,
    sampler=dict(type='DefaultSampler', shuffle=True),
    dataset=dict(
        type='RepeatDataset',
        times=3,
        dataset=dict(
            type=dataset_type,
            data_root=data_root,
            ann_file='kitti_infos_train.pkl',
            data_prefix=dict(img='training/image_2'),
            pipeline=train_pipeline,
            modality=input_modality,
            test_mode=False,
            metainfo=metainfo,
<<<<<<< HEAD
            box_type_3d='LiDAR')))
=======
            backend_args=backend_args)))
>>>>>>> dfcf5428
val_dataloader = dict(
    batch_size=1,
    num_workers=1,
    persistent_workers=True,
    drop_last=False,
    sampler=dict(type='DefaultSampler', shuffle=False),
    dataset=dict(
        type=dataset_type,
        data_root=data_root,
        ann_file='kitti_infos_val.pkl',
        data_prefix=dict(img='training/image_2'),
        pipeline=test_pipeline,
        modality=input_modality,
        test_mode=True,
        metainfo=metainfo,
<<<<<<< HEAD
        box_type_3d='LiDAR'))
=======
        backend_args=backend_args))
>>>>>>> dfcf5428
test_dataloader = val_dataloader

val_evaluator = dict(
    type='KittiMetric',
    ann_file=data_root + 'kitti_infos_val.pkl',
    metric='bbox',
    backend_args=backend_args)
test_evaluator = val_evaluator

# optimizer
optim_wrapper = dict(
    type='OptimWrapper',
    optimizer=dict(
        _delete_=True, type='AdamW', lr=0.0001, weight_decay=0.0001),
    paramwise_cfg=dict(
        custom_keys={'backbone': dict(lr_mult=0.1, decay_mult=1.0)}),
    clip_grad=dict(max_norm=35., norm_type=2))
param_scheduler = [
    dict(
        type='MultiStepLR',
        begin=0,
        end=12,
        by_epoch=True,
        milestones=[8, 11],
        gamma=0.1)
]

# hooks
default_hooks = dict(checkpoint=dict(type='CheckpointHook', max_keep_ckpts=1))

# runtime
find_unused_parameters = True  # only 1 of 4 FPN outputs is used

vis_backends = [dict(type='LocalVisBackend')]
visualizer = dict(
    type='Det3DLocalVisualizer', vis_backends=vis_backends, name='visualizer')<|MERGE_RESOLUTION|>--- conflicted
+++ resolved
@@ -119,11 +119,8 @@
             modality=input_modality,
             test_mode=False,
             metainfo=metainfo,
-<<<<<<< HEAD
-            box_type_3d='LiDAR')))
-=======
+            box_type_3d='LiDAR',
             backend_args=backend_args)))
->>>>>>> dfcf5428
 val_dataloader = dict(
     batch_size=1,
     num_workers=1,
@@ -139,11 +136,8 @@
         modality=input_modality,
         test_mode=True,
         metainfo=metainfo,
-<<<<<<< HEAD
-        box_type_3d='LiDAR'))
-=======
+        box_type_3d='LiDAR',
         backend_args=backend_args))
->>>>>>> dfcf5428
 test_dataloader = val_dataloader
 
 val_evaluator = dict(
