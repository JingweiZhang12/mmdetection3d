# Copyright (c) OpenMMLab. All rights reserved.
from .base import Base3DDetector
from .centerform import CenterForm
from .centerpoint import CenterPoint
from .dfm import DfM
from .dynamic_voxelnet import DynamicVoxelNet
from .fcos_mono3d import FCOSMono3D
from .groupfree3dnet import GroupFree3DNet
from .h3dnet import H3DNet
from .imvotenet import ImVoteNet
from .imvoxelnet import ImVoxelNet
from .mink_single_stage import MinkSingleStage3DDetector
from .multiview_dfm import MultiViewDfM
from .mvx_faster_rcnn import DynamicMVXFasterRCNN, MVXFasterRCNN
from .mvx_two_stage import MVXTwoStageDetector
from .parta2 import PartA2
from .point_rcnn import PointRCNN
from .pv_rcnn import PointVoxelRCNN
from .sassd import SASSD
from .single_stage_mono3d import SingleStageMono3DDetector
from .smoke_mono3d import SMOKEMono3D
from .ssd3dnet import SSD3DNet
from .votenet import VoteNet
from .voxelnet import VoxelNet

__all__ = [
    'Base3DDetector', 'VoxelNet', 'DynamicVoxelNet', 'MVXTwoStageDetector',
    'DynamicMVXFasterRCNN', 'MVXFasterRCNN', 'PartA2', 'VoteNet', 'H3DNet',
    'CenterPoint', 'SSD3DNet', 'ImVoteNet', 'SingleStageMono3DDetector',
    'FCOSMono3D', 'ImVoxelNet', 'GroupFree3DNet', 'PointRCNN', 'SMOKEMono3D',
<<<<<<< HEAD
    'SASSD', 'MinkSingleStage3DDetector', 'MultiViewDfM', 'DfM', 'CenterForm'
=======
    'SASSD', 'MinkSingleStage3DDetector', 'MultiViewDfM', 'DfM',
    'PointVoxelRCNN'
>>>>>>> d80dc078
]<|MERGE_RESOLUTION|>--- conflicted
+++ resolved
@@ -28,10 +28,6 @@
     'DynamicMVXFasterRCNN', 'MVXFasterRCNN', 'PartA2', 'VoteNet', 'H3DNet',
     'CenterPoint', 'SSD3DNet', 'ImVoteNet', 'SingleStageMono3DDetector',
     'FCOSMono3D', 'ImVoxelNet', 'GroupFree3DNet', 'PointRCNN', 'SMOKEMono3D',
-<<<<<<< HEAD
-    'SASSD', 'MinkSingleStage3DDetector', 'MultiViewDfM', 'DfM', 'CenterForm'
-=======
     'SASSD', 'MinkSingleStage3DDetector', 'MultiViewDfM', 'DfM',
-    'PointVoxelRCNN'
->>>>>>> d80dc078
+    'PointVoxelRCNN', 'CenterForm'
 ]