--- conflicted
+++ resolved
@@ -3,22 +3,14 @@
                         inference_mono_3d_detector,
                         inference_multi_modality_detector, inference_segmentor,
                         init_model)
-<<<<<<< HEAD
-from .inferencers import (BaseDet3DInferencer, LidarDet3DInferencer,
-                          MonoDet3DInferencer, MultiModalityDet3DInferencer)
-=======
 from .inferencers import (Base3DInferencer, LidarDet3DInferencer,
-                          LidarSeg3DInferencer, MonoDet3DInferencer)
->>>>>>> dfcf5428
+                          LidarSeg3DInferencer, MonoDet3DInferencer,
+                          MultiModalityDet3DInferencer)
 
 __all__ = [
     'inference_detector', 'init_model', 'inference_mono_3d_detector',
     'convert_SyncBN', 'inference_multi_modality_detector',
-<<<<<<< HEAD
-    'inference_segmentor', 'BaseDet3DInferencer', 'MonoDet3DInferencer',
-    'LidarDet3DInferencer', 'MultiModalityDet3DInferencer'
-=======
     'inference_segmentor', 'Base3DInferencer', 'MonoDet3DInferencer',
-    'LidarDet3DInferencer', 'LidarSeg3DInferencer'
->>>>>>> dfcf5428
+    'LidarDet3DInferencer', 'LidarSeg3DInferencer',
+    'MultiModalityDet3DInferencer'
 ]