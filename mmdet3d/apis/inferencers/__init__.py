--- conflicted
+++ resolved
@@ -6,11 +6,6 @@
 from .multi_modality_det3d_inferencer import MultiModalityDet3DInferencer
 
 __all__ = [
-<<<<<<< HEAD
-    'BaseDet3DInferencer', 'MonoDet3DInferencer', 'LidarDet3DInferencer',
-    'MultiModalityDet3DInferencer'
-=======
     'Base3DInferencer', 'MonoDet3DInferencer', 'LidarDet3DInferencer',
-    'LidarSeg3DInferencer'
->>>>>>> dfcf5428
+    'LidarSeg3DInferencer', 'MultiModalityDet3DInferencer'
 ]